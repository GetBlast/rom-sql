RSpec.describe 'ROM::SQL::Schema::PostgresInferrer', :postgres do
  include_context 'database setup'

  colors = %w(red orange yellow green blue purple)

  before do
    conn.extension :pg_enum

    conn.execute('create extension if not exists hstore')
    conn.drop_table?(:test_inferrence)
    conn.drop_enum(:rainbow, if_exists: true)

    conn.create_enum(:rainbow, colors)

    conn.create_table :test_inferrence do
      primary_key :id, :uuid
      Json :json_data
      Jsonb :jsonb_data
      Decimal :money, null: false
      column :tags, "text[]"
      column :tag_ids, "bigint[]"
      column :ip, "inet"
      column :subnet, "cidr"
      column :hw_address, "macaddr"
      rainbow :color
      point :center
      xml :page
      hstore :mapping
<<<<<<< HEAD
      line :line
      circle :circle
      box :box
      lseg :lseg
      polygon :polygon
      path :path
=======
      timestamp :created_at
      column :datetime, "timestamp(0) without time zone"
      column :datetime_tz, "timestamp(0) with time zone"
>>>>>>> ae9d0e79
    end
  end

  after do
    conn.drop_table?(:test_inferrence)
  end

  let(:dataset) { :test_inferrence }

  let(:schema) { container.relations[dataset].schema }

  context 'inferring db-specific attributes' do
    before do
      dataset = self.dataset
      conf.relation(dataset) do
        schema(dataset, infer: true)
      end
    end

    it 'can infer attributes for dataset' do
      source = container.relations[:test_inferrence].name

      expect(schema.to_h).to eql(
        id: ROM::SQL::Types::PG::UUID.meta(name: :id, source: source, primary_key: true),
        json_data: ROM::SQL::Types::PG::JSON.optional.meta(name: :json_data, source: source),
        jsonb_data: ROM::SQL::Types::PG::JSONB.optional.meta(name: :jsonb_data, source: source),
        money: ROM::SQL::Types::Decimal.meta(name: :money, source: source),
        tags: ROM::SQL::Types::PG::Array('text').optional.meta(name: :tags, source: source),
        tag_ids: ROM::SQL::Types::PG::Array('biging').optional.meta(name: :tag_ids, source: source),
        color: ROM::SQL::Types::String.enum(*colors).optional.meta(name: :color, source: source),
        ip: ROM::SQL::Types::PG::IPAddress.optional.meta(
          name: :ip,
          source: source,
          read: ROM::SQL::Types::PG::IPAddressR.optional
        ),
        subnet: ROM::SQL::Types::PG::IPAddress.optional.meta(
          name: :subnet,
          source: source,
          read: ROM::SQL::Types::PG::IPAddressR.optional
        ),
        hw_address: ROM::SQL::Types::String.optional.meta(name: :hw_address, source: source),
        center: ROM::SQL::Types::PG::PointT.optional.meta(
          name: :center,
          source: source,
          read: ROM::SQL::Types::PG::PointTR.optional
        ),
        page: ROM::SQL::Types::String.optional.meta(name: :page, source: source),
        mapping: ROM::SQL::Types::PG::HStore.optional.meta(
          name: :mapping,
          source: source,
          read: ROM::SQL::Types::PG::HStoreR.optional
        ),
<<<<<<< HEAD
        line: ROM::SQL::Types::PG::LineT.optional.meta(
          name: :line,
          source: source,
          read: ROM::SQL::Types::PG::LineTR.optional
        ),
        circle: ROM::SQL::Types::PG::CircleT.optional.meta(
          name: :circle,
          source: source,
          read: ROM::SQL::Types::PG::CircleTR.optional
        ),
        box: ROM::SQL::Types::PG::BoxT.optional.meta(
          name: :box,
          source: source,
          read: ROM::SQL::Types::PG::BoxTR.optional
        ),
        lseg: ROM::SQL::Types::PG::LineSegmentT.optional.meta(
          name: :lseg,
          source: source,
          read: ROM::SQL::Types::PG::LineSegmentTR.optional
        ),
        polygon: ROM::SQL::Types::PG::PolygonT.optional.meta(
          name: :polygon,
          source: source,
          read: ROM::SQL::Types::PG::PolygonTR.optional
        ),
        path: ROM::SQL::Types::PG::PathT.optional.meta(
          name: :path,
          source: source,
          read: ROM::SQL::Types::PG::PathTR.optional
        )
=======
        created_at: ROM::SQL::Types::Time.optional.meta(name: :created_at, source: source),
        datetime: ROM::SQL::Types::Time.optional.meta(name: :datetime, source: source),
        datetime_tz: ROM::SQL::Types::Time.optional.meta(name: :datetime_tz, source: source)
>>>>>>> ae9d0e79
      )
    end
  end

  context 'with a table without columns' do
    before do
      conn.create_table(:dummy) unless conn.table_exists?(:dummy)
      conf.relation(:dummy) { schema(infer: true) }
    end

    it 'does not fail with a weird error when a relation does not have attributes' do
      expect(container.relations[:dummy].schema).to be_empty
    end
  end

  context 'with a column with bi-directional mapping' do
    before do
      conn.drop_table?(:test_bidirectional)
      conn.execute('create extension if not exists hstore')

      conn.create_table(:test_bidirectional) do
        primary_key :id
        inet :ip
        point :center
        hstore :mapping
        line :line
        circle :circle
        box :box
        lseg :lseg
        polygon :polygon
        path :closed_path
        path :open_path
      end

      conf.relation(:test_bidirectional) { schema(infer: true) }

      conf.commands(:test_bidirectional) do
        define(:create) do
          result :one
        end
      end
    end

    let(:point) { ROM::SQL::Types::PG::Point.new(7.5, 30.5) }
    let(:point_2) { ROM::SQL::Types::PG::Point.new(8.5, 35.5) }
    let(:line) { ROM::SQL::Types::PG::Line.new(2.3, 4.9, 3.1415) }
    let(:dns) { IPAddr.new('8.8.8.8') }
    let(:mapping) { Hash['hot' => 'cold'] }
    let(:circle) { ROM::SQL::Types::PG::Circle.new(point, 1.0) }
    let(:lseg) { ROM::SQL::Types::PG::LineSegment.new(point, point_2) }
    let(:box_corrected) { ROM::SQL::Types::PG::Box.new(point_2, point) }
    let(:box) do
      upper_left = ROM::SQL::Types::PG::Point.new(point.x, point_2.y)
      lower_right = ROM::SQL::Types::PG::Point.new(point_2.x, point.y)

      ROM::SQL::Types::PG::Box.new(upper_left, lower_right)
    end
    let(:polygon) { ROM::SQL::Types::PG::Polygon[[point, point_2]] }
    let(:closed_path) { ROM::SQL::Types::PG::Path.new([point, point_2], :closed) }
    let(:open_path) { ROM::SQL::Types::PG::Path.new([point, point_2], :open) }

    let(:relation) { container.relations[:test_bidirectional] }
    let(:create) { commands[:test_bidirectional].create }

    it 'writes and reads data & corrects data' do
      # Box coordinates are reordered if necessary
      inserted = create.call(
        id: 1, center: point, ip: dns, mapping: mapping,
        line: line, circle: circle, lseg: lseg, box: box,
        polygon: polygon, closed_path: closed_path, open_path: open_path
      )
      expect(inserted).to eql(
        id: 1, center: point, ip: dns, mapping: mapping,
        line: line, circle: circle, lseg: lseg, box: box_corrected,
        polygon: polygon, closed_path: closed_path, open_path: open_path
      )
      expect(relation.to_a).to eql([inserted])
    end
  end
end<|MERGE_RESOLUTION|>--- conflicted
+++ resolved
@@ -26,18 +26,15 @@
       point :center
       xml :page
       hstore :mapping
-<<<<<<< HEAD
       line :line
       circle :circle
       box :box
       lseg :lseg
       polygon :polygon
       path :path
-=======
       timestamp :created_at
       column :datetime, "timestamp(0) without time zone"
       column :datetime_tz, "timestamp(0) with time zone"
->>>>>>> ae9d0e79
     end
   end
 
@@ -90,7 +87,6 @@
           source: source,
           read: ROM::SQL::Types::PG::HStoreR.optional
         ),
-<<<<<<< HEAD
         line: ROM::SQL::Types::PG::LineT.optional.meta(
           name: :line,
           source: source,
@@ -120,12 +116,10 @@
           name: :path,
           source: source,
           read: ROM::SQL::Types::PG::PathTR.optional
-        )
-=======
+        ),
         created_at: ROM::SQL::Types::Time.optional.meta(name: :created_at, source: source),
         datetime: ROM::SQL::Types::Time.optional.meta(name: :datetime, source: source),
         datetime_tz: ROM::SQL::Types::Time.optional.meta(name: :datetime_tz, source: source)
->>>>>>> ae9d0e79
       )
     end
   end
