--- conflicted
+++ resolved
@@ -23,33 +23,29 @@
         #
         # @api public
         module AutoRestrictions
+          def self.apply(klass)
+            schema = klass.schema
+            raise EmptySchemaError, klass if schema.empty?
+
+            methods, mod = restriction_methods(schema)
+            klass.include(mod)
+            methods.each { |meth| klass.auto_curry(meth) }
+          end
+
           module FinalizationHook
-            def finalize(*)
-              super
-
-              @auto_restrictions_applied ||= false
-              return if @auto_restrictions_applied
-
-              methods, mod = AutoRestrictions.restriction_methods(schema)
-              include(mod)
-              methods.each { |meth| auto_curry(meth) }
-
-              @auto_restrictions_applied = true
+            def set_schema!(*)
+              super.tap { AutoRestrictions.apply(self) }
             end
           end
 
           def self.included(klass)
             super
-<<<<<<< HEAD
 
-            klass.extend(FinalizationHook)
-=======
-            schema = klass.schema
-            raise EmptySchemaError, klass if schema.empty?
-            methods, mod = restriction_methods(schema)
-            klass.include(mod)
-            methods.each { |meth| klass.auto_curry(meth) }
->>>>>>> 4119c68a
+            if klass.schema
+              AutoRestrictions.apply(klass)
+            else
+              klass.extend(FinalizationHook)
+            end
           end
 
           def self.restriction_methods(schema)
